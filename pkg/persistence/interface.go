package persistence

import (
	"encoding/hex"
	"encoding/json"
	"fmt"
	"github.com/pkg/errors"
	"net/url"

	"go.uber.org/zap"
)

type Database interface {
	Engine() databaseEngine
	DoesTorrentExist(infoHash []byte) (bool, error)
	AddNewTorrent(infoHash []byte, name string, files []File) error
	Close() error

	// GetNumberOfTorrents returns the number of torrents saved in the database. Might be an
	// approximation.
	GetNumberOfTorrents() (uint, error)
	// QueryTorrents returns @pageSize amount of torrents,
	// * that are discovered before @discoveredOnBefore
	// * that match the @query if it's not empty, else all torrents
	// * ordered by the @orderBy in ascending order if @ascending is true, else in descending order
	// after skipping (@page * @pageSize) torrents that also fits the criteria above.
	//
	// On error, returns (nil, error), otherwise a non-nil slice of TorrentMetadata and nil.
	QueryTorrents(
		query string,
		epoch int64,
		orderBy OrderingCriteria,
		ascending bool,
		limit uint,
		lastOrderedValue *float64,
		lastID *uint64,
	) ([]TorrentMetadata, error)
	// GetTorrents returns the TorrentExtMetadata for the torrent of the given InfoHash. Will return
	// nil, nil if the torrent does not exist in the database.
	GetTorrent(infoHash []byte) (*TorrentMetadata, error)
	GetFiles(infoHash []byte) ([]File, error)
	GetStatistics(from string, n uint) (*Statistics, error)
}

type OrderingCriteria uint8

const (
	ByRelevance OrderingCriteria = iota
	ByTotalSize
	ByDiscoveredOn
	ByNFiles
	ByNSeeders
	ByNLeechers
	ByUpdatedOn
)

// TODO: search `swtich (orderBy)` and see if all cases are covered all the time

type databaseEngine uint8

const (
	Sqlite3  databaseEngine = 1
	Postgres databaseEngine = 2
<<<<<<< HEAD
=======
	Stdout
>>>>>>> 67cf0cf8
)

type Statistics struct {
	NDiscovered map[string]uint64 `json:"nDiscovered"`
	NFiles      map[string]uint64 `json:"nFiles"`
	TotalSize   map[string]uint64 `json:"totalSize"`

	// All these slices below have the exact length equal to the Period.
	//NDiscovered []uint64  `json:"nDiscovered"`

}

type File struct {
	Size int64  `json:"size"`
	Path string `json:"path"`
}

type TorrentMetadata struct {
	ID           uint64  `json:"id"`
	InfoHash     []byte  `json:"infoHash"` // marshalled differently
	Name         string  `json:"name"`
	Size         uint64  `json:"size"`
	DiscoveredOn int64   `json:"discoveredOn"`
	NFiles       uint    `json:"nFiles"`
	Relevance    float64 `json:"relevance"`
}

func (tm *TorrentMetadata) MarshalJSON() ([]byte, error) {
	type Alias TorrentMetadata
	return json.Marshal(&struct {
		InfoHash string `json:"infoHash"`
		*Alias
	}{
		InfoHash: hex.EncodeToString(tm.InfoHash),
		Alias:    (*Alias)(tm),
	})
}

func MakeDatabase(rawURL string, logger *zap.Logger) (Database, error) {
	if logger != nil {
		zap.ReplaceGlobals(logger)
	}

	url_, err := url.Parse(rawURL)
	if err != nil {
		return nil, errors.Wrap(err, "url.Parse")
	}

	switch url_.Scheme {
	case "sqlite3":
		return makeSqlite3Database(url_)

<<<<<<< HEAD
=======
	case "stdout":
		return makeStdoutDatabase(url_)

>>>>>>> 67cf0cf8
	case "postgres":
		return makePostgresDatabase(url_)

	case "mysql":
		return nil, fmt.Errorf("mysql is not yet supported")

	default:
		return nil, fmt.Errorf("unknown URI scheme: `%s`", url_.Scheme)
	}
}

func NewStatistics() (s *Statistics) {
	s = new(Statistics)
	s.NDiscovered = make(map[string]uint64)
	s.NFiles = make(map[string]uint64)
	s.TotalSize = make(map[string]uint64)
	return
}<|MERGE_RESOLUTION|>--- conflicted
+++ resolved
@@ -61,10 +61,7 @@
 const (
 	Sqlite3  databaseEngine = 1
 	Postgres databaseEngine = 2
-<<<<<<< HEAD
-=======
 	Stdout
->>>>>>> 67cf0cf8
 )
 
 type Statistics struct {
@@ -117,12 +114,9 @@
 	case "sqlite3":
 		return makeSqlite3Database(url_)
 
-<<<<<<< HEAD
-=======
 	case "stdout":
 		return makeStdoutDatabase(url_)
 
->>>>>>> 67cf0cf8
 	case "postgres":
 		return makePostgresDatabase(url_)
 
