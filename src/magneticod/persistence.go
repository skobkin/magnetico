package main

import (
	"fmt"
	"database/sql"
	"net/url"

	_ "github.com/go-sql-driver/mysql"
	_ "github.com/mattn/go-sqlite3"
	"go.uber.org/zap"

	"magneticod/bittorrent"

	"path"
	"os"
	"bytes"
)

type engineType uint8

const (
	SQLITE     engineType = 0
	POSTGRESQL            = 1
	MYSQL                 = 2
)

type Database struct {
<<<<<<< HEAD
	database    *sql.DB
	engine      engineType
	newTorrents chan bittorrent.Metadata
=======
	database *sql.DB
	engine engineType
	newTorrents []bittorrent.Metadata
>>>>>>> da5d5d9d
}

// NewDatabase creates a new Database.
//
// url either starts with "sqlite:" or "postgresql:"
func NewDatabase(rawurl string) (*Database, error) {
	db := Database{}

	dbURL, err := url.Parse(rawurl)
	if err != nil {
		return nil, err
	}

	switch dbURL.Scheme {
	case "sqlite":
		db.engine = SQLITE
		dbDir, _ := path.Split(dbURL.Path)
		if err := os.MkdirAll(dbDir, 0755); err != nil {
			return nil, fmt.Errorf("for directory `%s`:  %s", dbDir, err.Error())
		}
		db.database, err = sql.Open("sqlite3", dbURL.Path)

	case "postgresql":
		db.engine = POSTGRESQL
		db.database, err = sql.Open("postgresql", rawurl)

	case "mysql":
		db.engine = MYSQL
		db.database, err = sql.Open("mysql", rawurl)

	default:
		return nil, fmt.Errorf("unknown URI scheme (or malformed URI)!")
	}

	// Check for errors from sql.Open()
	if err != nil {
		return nil, fmt.Errorf("error in sql.Open():  %s", err.Error())
	}

	if err = db.database.Ping(); err != nil {
		return nil, fmt.Errorf("error in DB.Ping():  %s", err.Error())
	}

	if err := db.setupDatabase(); err != nil {
		return nil, fmt.Errorf("error in setupDatabase():  %s", err.Error())
	}

	return &db, nil
}

<<<<<<< HEAD
=======

func (db *Database) DoesExist(infoHash []byte) bool {
	for _, torrent := range db.newTorrents {
		if bytes.Equal(infoHash, torrent.InfoHash) {
			return true;
		}
	}

	rows, err := db.database.Query("SELECT info_hash FROM torrents WHERE info_hash = ?;", infoHash)
	if err != nil {
		zap.L().Sugar().Fatalf("Could not query whether a torrent exists in the database! %s", err.Error())
	}
	defer rows.Close()

	// If rows.Next() returns true, meaning that the torrent is in the database, return true; else
	// return false.
	return rows.Next()
}


>>>>>>> da5d5d9d
// AddNewTorrent adds a new torrent to the *queue* to be flushed to the persistent database.
func (db *Database) AddNewTorrent(torrent bittorrent.Metadata) error {
	// Although we check whether the torrent exists in the database before asking MetadataSink to
	// fetch its metadata, the torrent can also exists in the Sink before that. Now, if a torrent in
	// the sink is still being fetched, that's still not a problem as we just add the new peer for
	// the torrent and exit, but if the torrent is complete (i.e. its metadata) and if its waiting
	// in the channel to be received, a race condition arises when we query the database and seeing
	// that it doesn't exists there, add it to the sink.
	// Hence check for the last time whether the torrent exists in the database, and only if not,
	// add it.
	if db.DoesExist(torrent.InfoHash) {
		return nil;
	}

	db.newTorrents = append(db.newTorrents, torrent)

	if len(db.newTorrents) >= 10 {
		zap.L().Sugar().Debugf("newTorrents queue is full, attempting to commit %d torrents...",
			len(db.newTorrents))
		if err := db.commitNewTorrents(); err != nil {
			return err
		}
	}

	return nil
}

<<<<<<< HEAD
func (db *Database) flushNewTorrents() error {
=======

func (db *Database) commitNewTorrents() error {
>>>>>>> da5d5d9d
	tx, err := db.database.Begin()
	if err != nil {
		return fmt.Errorf("sql.DB.Begin()!  %s", err.Error())
	}

	var nTorrents, nFiles uint
	nTorrents = uint(len(db.newTorrents))
	for i, torrent := range db.newTorrents {
		zap.L().Sugar().Debugf("Flushing torrent %d of %d: `%s` (%x)...",
			i + 1, len(db.newTorrents), torrent.Name, torrent.InfoHash)
		res, err := tx.Exec("INSERT INTO torrents (info_hash, name, total_size, discovered_on) VALUES (?, ?, ?, ?);",
			torrent.InfoHash, torrent.Name, torrent.TotalSize, torrent.DiscoveredOn)
		if err != nil {
			ourError := fmt.Errorf("error while INSERTing INTO torrent:  %s", err.Error())
			if err := tx.Rollback(); err != nil {
				return fmt.Errorf("%s\tmeanwhile, could not rollback the current transaction either!  %s", ourError.Error(), err.Error())
			}
			return ourError
		}
		var lastInsertId int64
		if lastInsertId, err = res.LastInsertId(); err != nil {
			return fmt.Errorf("sql.Result.LastInsertId()!  %s", err.Error())
		}

		for _, file := range torrent.Files {
			zap.L().Sugar().Debugf("Flushing file `%s` (of torrent %x)", path.Join(file.Path...), torrent.InfoHash)
			_, err := tx.Exec("INSERT INTO files (torrent_id, size, path) VALUES(?, ?, ?);",
				lastInsertId, file.Length, path.Join(file.Path...))
			if err != nil {
				ourError := fmt.Errorf("error while INSERTing INTO files:  %s", err.Error())
				if err := tx.Rollback(); err != nil {
					return fmt.Errorf("%s\tmeanwhile, could not rollback the current transaction either!  %s", ourError.Error(), err.Error())
				}
				return ourError
			}
		}
		nFiles += uint(len(torrent.Files))
	}

	if err = tx.Commit(); err != nil {
		return fmt.Errorf("sql.Tx.Commit()!  %s", err.Error())
	}

	// Clear the queue
	db.newTorrents = nil

	zap.L().Sugar().Infof("%d torrents (%d files) are flushed to the database successfully.",
		nTorrents, nFiles)
	return nil
}

func (db *Database) Close() {
	// Be careful to not to get into an infinite loop. =)
	db.database.Close()
}

func (db *Database) setupDatabase() error {
	switch db.engine {
	case SQLITE:
		return setupSqliteDatabase(db.database)

	case POSTGRESQL:
		zap.L().Fatal("setupDatabase() is not implemented for PostgreSQL yet!")

	case MYSQL:
		return setupMySQLDatabase(db.database)

	default:
		zap.L().Sugar().Fatalf("Unknown database engine value %d! (programmer error)", db.engine)
	}

	return nil
}

func setupSqliteDatabase(database *sql.DB) error {
	// Enable Write-Ahead Logging for SQLite as "WAL provides more concurrency as readers do not
	// block writers and a writer does not block readers. Reading and writing can proceed
	// concurrently."
	// Caveats:
	//   * Might be unsupported by OSes other than Windows and UNIXes.
	//   * Does not work over a network filesystem.
	//   * Transactions that involve changes against multiple ATTACHed databases are not atomic
	//     across all databases as a set.
	// See: https://www.sqlite.org/wal.html
	//
	// Force SQLite to use disk, instead of memory, for all temporary files to reduce the memory
	// footprint.
	//
	// Enable foreign key constraints in SQLite which are crucial to prevent programmer errors on
	// our side.
	_, err := database.Exec(
		`PRAGMA journal_mode=WAL;
		PRAGMA temp_store=1;
		PRAGMA foreign_keys=ON;`,
	)
	if err != nil {
		return err
	}

	_, err = database.Exec(
		`CREATE TABLE IF NOT EXISTS torrents (
			id             INTEGER PRIMARY KEY,
			info_hash      BLOB NOT NULL UNIQUE,
			name           TEXT NOT NULL,
			total_size     INTEGER NOT NULL CHECK(total_size > 0),
			discovered_on  INTEGER NOT NULL CHECK(discovered_on > 0)
		);

		CREATE INDEX IF NOT EXISTS info_hash_index ON torrents (info_hash);

		CREATE TABLE IF NOT EXISTS files (
			id          INTEGER PRIMARY KEY,
			torrent_id  INTEGER REFERENCES torrents ON DELETE CASCADE ON UPDATE RESTRICT,
			size        INTEGER NOT NULL,
			path        TEXT NOT NULL
		);`,
	)
	if err != nil {
		return err
	}

	return nil
}

func setupMySQLDatabase(database *sql.DB) error {
	// Set strict mode to prevent silent truncation
	_, err := database.Exec(`SET SESSION SQL_MODE = 'STRICT_ALL_TABLES';`)
	if err != nil {
		return err
	}

	_, err = database.Exec(
		`CREATE TABLE IF NOT EXISTS torrents ("
			id		INTEGER PRIMARY KEY AUTO_INCREMENT,
			info_hash	BINARY(20) NOT NULL UNIQUE,
			name		VARCHAR(1024) NOT NULL,
			total_size	BIGINT UNSIGNED NOT NULL,
			discovered_on	INTEGER UNSIGNED NOT NULL
		);

		ALTER TABLE torrents ADD INDEX info_hash_index (info_hash);

		CREATE TABLE IF NOT EXISTS files (
			id		INTEGER PRIMARY KEY AUTO_INCREMENT,
			torrent_id	INTEGER REFERENCES torrents (id) ON DELETE CASCADE ON UPDATE RESTRICT,
			size		BIGINT NOT NULL,
			path		TEXT NOT NULL
		);`,
	)

	if err != nil {
		return err
	}

	return nil
}<|MERGE_RESOLUTION|>--- conflicted
+++ resolved
@@ -25,15 +25,9 @@
 )
 
 type Database struct {
-<<<<<<< HEAD
 	database    *sql.DB
 	engine      engineType
-	newTorrents chan bittorrent.Metadata
-=======
-	database *sql.DB
-	engine engineType
-	newTorrents []bittorrent.Metadata
->>>>>>> da5d5d9d
+	newTorrents [] bittorrent.Metadata
 }
 
 // NewDatabase creates a new Database.
@@ -84,8 +78,6 @@
 	return &db, nil
 }
 
-<<<<<<< HEAD
-=======
 
 func (db *Database) DoesExist(infoHash []byte) bool {
 	for _, torrent := range db.newTorrents {
@@ -106,7 +98,6 @@
 }
 
 
->>>>>>> da5d5d9d
 // AddNewTorrent adds a new torrent to the *queue* to be flushed to the persistent database.
 func (db *Database) AddNewTorrent(torrent bittorrent.Metadata) error {
 	// Although we check whether the torrent exists in the database before asking MetadataSink to
@@ -134,13 +125,9 @@
 	return nil
 }
 
-<<<<<<< HEAD
-func (db *Database) flushNewTorrents() error {
-=======
 
 func (db *Database) commitNewTorrents() error {
->>>>>>> da5d5d9d
-	tx, err := db.database.Begin()
+  tx, err := db.database.Begin()
 	if err != nil {
 		return fmt.Errorf("sql.DB.Begin()!  %s", err.Error())
 	}
